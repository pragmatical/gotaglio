--- conflicted
+++ resolved
@@ -1,10 +1,6 @@
 import asyncio
-<<<<<<< HEAD
-from datetime import datetime, timezone, timedelta
-=======
 from datetime import datetime, timedelta, timezone
 from glom import glom
->>>>>>> b8bd1713
 import traceback
 from typing import Any, List
 
@@ -194,17 +190,6 @@
                 )
             stages[name] = result
 
-            # Also build a detailed entry with timing included
-            stage_meta = context.get("stage_metadata", {}).get(name, {})
-            detailed = {
-                "value": result,
-                **({"start": stage_meta.get("start")} if "start" in stage_meta else {}),
-                **({"end": stage_meta.get("end")} if "end" in stage_meta else {}),
-                **({"elapsed": stage_meta.get("elapsed")} if "elapsed" in stage_meta else {}),
-                **({"succeeded": stage_meta.get("succeeded")} if "succeeded" in stage_meta else {}),
-            }
-            context.setdefault("stages_detailed", {})[name] = detailed
-
             # Propagate the outputs to subsequent stages.
             node = dag[name]
             for output in node["outputs"]:
