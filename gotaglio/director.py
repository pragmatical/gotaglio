import asyncio
from datetime import datetime, timedelta, timezone
<<<<<<< HEAD
from time import perf_counter
import json
=======
>>>>>>> b8bd1713
import os
import sys
import traceback
from typing import Any, List
import uuid

from .constants import app_configuration
from .git_ops import get_current_edits, get_git_sha
from .helpers import IdShortener
from .models import register_models
from .pipeline import Pipeline, process_one_case
from .pipeline_spec import PipelineSpec
from .registry import Registry
from .shared import write_json_file


class Director:
    def __init__(
        self,
        pipeline_spec: PipelineSpec,
        cases: List[dict[str, Any]],
        replacement_config: dict[str, Any] | None,
        flat_config_patch: dict[str, Any],
        max_concurrency: int,
    ):
<<<<<<< HEAD
        # Wall-clock start for human-readable timestamps
        self._start_wall = datetime.now(timezone.utc)
        # Monotonic start for accurate elapsed timing
        self._start_perf = perf_counter()
        self._concurrancy = max_concurrancy
        self._pipeline_name = pipeline_name
=======
        self._start = datetime.now().timestamp()
        self._spec = pipeline_spec
        self._concurrency = max_concurrency
>>>>>>> b8bd1713

        registry = Registry()
        register_models(registry)

        self._pipeline = Pipeline(
            pipeline_spec, replacement_config, flat_config_patch, registry
        )
        self._dag = self._pipeline.get_dag()

        self._id = uuid.uuid4()
        self._output_file = os.path.join(
            app_configuration["log_folder"], f"{self._id}.json"
        )

        self._metadata = {
            "command": " ".join(sys.argv),
<<<<<<< HEAD
            # Record wall-clock timestamps (UTC) for readability
            "start": str(self._start_wall),
            "concurrency": self._concurrancy,
            "pipeline": {"name": pipeline_name, "config": self._pipeline._config},
=======
            "start": str(datetime.fromtimestamp(self._start, timezone.utc)),
            "concurrency": self._concurrency,
            "pipeline": {
                "name": pipeline_spec.name,
                "config": self._pipeline.get_config(),
            },
>>>>>>> b8bd1713
        }
        self._results = {
            "results": {},
            "metadata": self._metadata,
            "uuid": str(self._id),
        }

        sha = get_git_sha()
        edits = get_current_edits() if sha else None
        if sha:
            self._metadata["sha"] = sha
        if edits:
            self._metadata["edits"] = edits

        validate_cases(cases)
        self._cases = cases

    async def process_all_cases(self, progress, completed):
        try:
            #
            # Perform the run
            #
            semaphore = asyncio.Semaphore(self._concurrency)

            async def sem_task(case):
                async with semaphore:
                    return await process_one_case(case, self._dag, completed)

            tasks = [sem_task(case) for case in self._cases]
            results = await asyncio.gather(*tasks)

            #
            # Gather and record post-run metadata
            #
            end_wall = datetime.now(timezone.utc)
            elapsed = perf_counter() - self._start_perf
            self._metadata["end"] = str(end_wall)
            self._metadata["elapsed"] = str(timedelta(seconds=elapsed))
            self._results["results"] = results

        except Exception as e:
            self._metadata["exception"] = {
                "message": str(e),
                "traceback": traceback.format_exc(),
                "time": str(datetime.now(timezone.utc)),
            }
        finally:
            # TODO: This is a temporary fix to get around the fact that the progress bar doesn't
            # disappear when the task is completed. It just stops updating.
            if progress:
                progress.stop()
            return self._results

    def write(self):
        # Write results to log file
        log_folder = app_configuration["log_folder"]
        if not os.path.exists(log_folder):
            os.makedirs(log_folder)
        write_json_file(self._output_file, self._results)

        print(f"Results written to {self._output_file}")
        return {"log": self._output_file, "results": self._results}

<<<<<<< HEAD
    def summarize_results(self):
        # TODO: this is an example of code that doesn't use Registry.summaraize().
        # This is because the pipeline was already created in __init()__
        console = MakeConsole()
        self._pipeline.summarize(console, self._results)
        console.render()
        # print(f"Results written to {self._output_file}")


async def process_one_case(case, dag, completed):
    ExceptionContext.clear_context()
    start_wall = datetime.now(timezone.utc)
    start_perf = perf_counter()
    result = {
        "succeeded": False,
        # Wall-clock timestamps for readability
        "metadata": {"start": str(start_wall)},
        "case": case,
    # Stage return values go here (unchanged contract)
    "stages": {},
    # Internal per-stage timing store, used by dag.run_task();
    # will be merged into stages_detailed and removed before returning.
    "stage_metadata": {},
    # New: alongside each stage's value, include timing details.
    # stages_detailed[stage_name] = { "value": <stage result>, "start": ..., "end": ..., "elapsed": ..., "succeeded": ... }
    "stages_detailed": {},
    }
    try:
        await run_dag(dag, result)
    except Exception as e:
        result["exception"] = {
            "message": ExceptionContext.format_message(e),
            "traceback": traceback.format_exc(),
            "time": str(datetime.now(timezone.utc)),
        }
        return result

    end_wall = datetime.now(timezone.utc)
    if completed:
        completed()
    elapsed = perf_counter() - start_perf
    result["metadata"]["end"] = str(end_wall)
    result["metadata"]["elapsed"] = str(timedelta(seconds=elapsed))

    # Embed per-stage timing into each stage entry as an object with
    # fields: value, start, end, elapsed, succeeded. Preserve raw value shape
    # during execution; only transform after run_dag completes.
    try:
        stage_meta = result.get("stage_metadata", {})
        wrapped = {}
        for name, value in result.get("stages", {}).items():
            meta = stage_meta.get(name, {})
            entry = {"value": value}
            for k in ("start", "end", "elapsed", "succeeded"):
                if k in meta:
                    entry[k] = meta[k]
            wrapped[name] = entry
        result["stages"] = wrapped
    finally:
        # Remove internal timing store before returning
        if "stage_metadata" in result:
            try:
                del result["stage_metadata"]
            except Exception:
                pass
    result["succeeded"] = True
    return result
=======
    def diff_configs(self):
        return self._pipeline.diff_configs()
>>>>>>> b8bd1713


def validate_cases(cases):
    if not isinstance(cases, list):
        raise ValueError("Cases must be a list.")

    for index, case in enumerate(cases):
        if not isinstance(case, dict):
            raise ValueError(f"Case {index} not a dictionary.")
        if "uuid" not in case:
            raise ValueError(f"Case {index} missing uuid.")

    # Instantiate the IdShortener to validate uuid text and check for duplicates.
    IdShortener([case["uuid"] for case in cases])<|MERGE_RESOLUTION|>--- conflicted
+++ resolved
@@ -1,10 +1,7 @@
 import asyncio
 from datetime import datetime, timedelta, timezone
-<<<<<<< HEAD
 from time import perf_counter
 import json
-=======
->>>>>>> b8bd1713
 import os
 import sys
 import traceback
@@ -30,18 +27,12 @@
         flat_config_patch: dict[str, Any],
         max_concurrency: int,
     ):
-<<<<<<< HEAD
         # Wall-clock start for human-readable timestamps
         self._start_wall = datetime.now(timezone.utc)
         # Monotonic start for accurate elapsed timing
         self._start_perf = perf_counter()
-        self._concurrancy = max_concurrancy
-        self._pipeline_name = pipeline_name
-=======
-        self._start = datetime.now().timestamp()
         self._spec = pipeline_spec
         self._concurrency = max_concurrency
->>>>>>> b8bd1713
 
         registry = Registry()
         register_models(registry)
@@ -58,19 +49,13 @@
 
         self._metadata = {
             "command": " ".join(sys.argv),
-<<<<<<< HEAD
             # Record wall-clock timestamps (UTC) for readability
             "start": str(self._start_wall),
-            "concurrency": self._concurrancy,
-            "pipeline": {"name": pipeline_name, "config": self._pipeline._config},
-=======
-            "start": str(datetime.fromtimestamp(self._start, timezone.utc)),
             "concurrency": self._concurrency,
             "pipeline": {
                 "name": pipeline_spec.name,
                 "config": self._pipeline.get_config(),
             },
->>>>>>> b8bd1713
         }
         self._results = {
             "results": {},
@@ -134,7 +119,6 @@
         print(f"Results written to {self._output_file}")
         return {"log": self._output_file, "results": self._results}
 
-<<<<<<< HEAD
     def summarize_results(self):
         # TODO: this is an example of code that doesn't use Registry.summaraize().
         # This is because the pipeline was already created in __init()__
@@ -202,10 +186,8 @@
                 pass
     result["succeeded"] = True
     return result
-=======
     def diff_configs(self):
         return self._pipeline.diff_configs()
->>>>>>> b8bd1713
 
 
 def validate_cases(cases):
